--- conflicted
+++ resolved
@@ -230,13 +230,8 @@
         if (options.documentor) {
           Documentor.document(tast)
         }
-<<<<<<< HEAD
-        val sast = Simplifier.simplify(tast)
-=======
         val mast = Monomorph.monomorph(tast)
-        val ast = PropertyGen.collectProperties(mast)
-        val sast = Simplifier.simplify(ast)
->>>>>>> 5325e772
+        val sast = Simplifier.simplify(mast)
         val lifted = Tailrec.tailrec(LambdaLift.lift(sast))
         val numbered = VarNumbering.number(lifted)
         val east = CreateExecutableAst.toExecutable(numbered)
