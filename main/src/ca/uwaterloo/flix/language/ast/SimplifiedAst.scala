package ca.uwaterloo.flix.language.ast

sealed trait SimplifiedAst

object SimplifiedAst {

  // TODO: Order of elements.

  case class Root(constants: Map[Symbol.Resolved, SimplifiedAst.Definition.Constant],
                  lattices: Map[Type, SimplifiedAst.Definition.Lattice],
                  tables: Map[Symbol.TableSym, SimplifiedAst.Table],
                  indexes: Map[Symbol.TableSym, SimplifiedAst.Definition.Index],
                  facts: List[SimplifiedAst.Constraint.Fact],
                  rules: List[SimplifiedAst.Constraint.Rule],
                  properties: List[SimplifiedAst.Property],
                  time: Time) extends SimplifiedAst

  sealed trait Definition

  object Definition {

    case class Constant(ann: Ast.Annotations,
                        name: Symbol.Resolved,
                        formals: List[SimplifiedAst.FormalArg],
                        exp: SimplifiedAst.Expression,
                        tpe: Type,
                        loc: SourceLocation) extends SimplifiedAst.Definition

    case class Lattice(tpe: Type,
                       bot: SimplifiedAst.Expression,
                       top: SimplifiedAst.Expression,
                       leq: SimplifiedAst.Expression,
                       lub: SimplifiedAst.Expression,
                       glb: SimplifiedAst.Expression,
                       loc: SourceLocation) extends SimplifiedAst.Definition

    case class Index(sym: Symbol.TableSym,
                     indexes: Seq[Seq[Name.Ident]],
                     loc: SourceLocation) extends SimplifiedAst.Definition

    /**
      * A typed AST node that represents the definition of a function.
      *
      * @param name the resolved name of the function.
      * @param args the arguments of the function, for debugging purposes.
      * @param body the expression body of the function.
      * @param tpe  the (lambda) type of the function.
      * @param loc  the source location of the function definition.
      */
    case class Function(name: Symbol.Resolved,
                        args: List[String],
                        body: SimplifiedAst.Expression,
                        tpe: Type.Lambda,
                        loc: SourceLocation) extends SimplifiedAst.Definition

  }

  sealed trait Table extends SimplifiedAst

  object Table {

    case class Relation(sym: Symbol.TableSym,
                        attributes: List[SimplifiedAst.Attribute],
                        loc: SourceLocation) extends SimplifiedAst.Table

    case class Lattice(sym: Symbol.TableSym,
                       keys: List[SimplifiedAst.Attribute],
                       value: SimplifiedAst.Attribute,
                       loc: SourceLocation) extends SimplifiedAst.Table

  }

  sealed trait Constraint extends SimplifiedAst

  object Constraint {

    case class Fact(head: SimplifiedAst.Predicate.Head) extends SimplifiedAst.Constraint

    case class Rule(head: SimplifiedAst.Predicate.Head,
                    body: List[SimplifiedAst.Predicate.Body]) extends SimplifiedAst.Constraint

  }

  sealed trait Expression extends SimplifiedAst {
    def tpe: Type

    def loc: SourceLocation
  }

  sealed trait LoadExpression extends Expression {
    val e: SimplifiedAst.Expression
    val offset: scala.Int
    val mask: scala.Int
    final val loc = SourceLocation.Unknown
  }

  sealed trait StoreExpression extends Expression {
    val e: SimplifiedAst.Expression
    val offset: scala.Int
    val v: SimplifiedAst.Expression
    val mask: Long
    final val targetMask = ~(mask << offset)
    final val tpe = Type.Int64
    final val loc = SourceLocation.Unknown
  }

  object Expression {

    case object Unit extends SimplifiedAst.Expression {
      final val tpe = Type.Unit
      final val loc = SourceLocation.Unknown

      override def toString: String = "#U"
    }

    case object True extends SimplifiedAst.Expression {
      final val tpe = Type.Bool
      final val loc = SourceLocation.Unknown

      override def toString: String = "#t"
    }

    case object False extends SimplifiedAst.Expression {
      final val tpe = Type.Bool
      final val loc = SourceLocation.Unknown

      override def toString: String = "#f"
    }

    case class Char(lit: scala.Char) extends SimplifiedAst.Expression {
      final val tpe = Type.Char
      final val loc = SourceLocation.Unknown
    }

    case class Float32(lit: scala.Float) extends SimplifiedAst.Expression {
      final val tpe = Type.Float32
      final val loc = SourceLocation.Unknown
    }

    case class Float64(list: scala.Double) extends SimplifiedAst.Expression {
      final val tpe = Type.Float64
      final val loc = SourceLocation.Unknown
    }

    case class Int8(lit: scala.Byte) extends SimplifiedAst.Expression {
      final val tpe = Type.Int8
      final val loc = SourceLocation.Unknown
    }

    case class Int16(lit: scala.Short) extends SimplifiedAst.Expression {
      final val tpe = Type.Int16
      final val loc = SourceLocation.Unknown
    }

    case class Int32(lit: scala.Int) extends SimplifiedAst.Expression {
      final val tpe = Type.Int32
      final val loc = SourceLocation.Unknown
    }

    case class Int64(lit: scala.Long) extends SimplifiedAst.Expression {
      final val tpe = Type.Int64
      final val loc = SourceLocation.Unknown
    }

    case class Str(lit: java.lang.String) extends SimplifiedAst.Expression {
      final val tpe = Type.Str
      final val loc = SourceLocation.Unknown
    }

    /**
      * An AST node representing a value (of type Bool) loaded from an Int64.
      *
      * @param e      the expression, returning an Int64, that the value is loaded from.
      * @param offset the offset (in bits) from the least significant bit that the value is loaded from.
      */
    case class LoadBool(e: SimplifiedAst.Expression, offset: scala.Int) extends SimplifiedAst.LoadExpression {
      val mask = 1
      val tpe = Type.Bool
    }

    /**
      * An AST node representing a value (of type Int8) loaded from an Int64.
      *
      * @param e      the expression, returning an Int64, that the value is loaded from.
      * @param offset the offset (in bits) from the least significant bit that the value is loaded from.
      */
    case class LoadInt8(e: SimplifiedAst.Expression, offset: scala.Int) extends SimplifiedAst.LoadExpression {
      val mask = 0xFF
      val tpe = Type.Int8
    }

    /**
      * An AST node representing a value (of type Int16) loaded from an Int64.
      *
      * @param e      the expression, returning an Int64, that the value is loaded from.
      * @param offset the offset (in bits) from the least significant bit that the value is loaded from.
      */
    case class LoadInt16(e: SimplifiedAst.Expression, offset: scala.Int) extends SimplifiedAst.LoadExpression {
      val mask = 0xFFFF
      val tpe = Type.Int16
    }

    /**
      * An AST node representing a value (of type Int32) loaded from an Int64.
      *
      * @param e      the expression, returning an Int64, that the value is loaded from.
      * @param offset the offset (in bits) from the least significant bit that the value is loaded from.
      */
    case class LoadInt32(e: SimplifiedAst.Expression, offset: scala.Int) extends SimplifiedAst.LoadExpression {
      // If we had unsigned ints, would be 0xFFFFFFFF
      val mask = -1
      val tpe = Type.Int32
    }

    /**
      * An AST node representing a value (of type Bool) to be stored into an Int64.
      *
      * @param e      the expression, returning an Int64, that the value is stored into.
      * @param offset the offset (in bits) from the least significant bit that the value is stored into.
      * @param v      the value to be stored.
      */
    case class StoreBool(e: SimplifiedAst.Expression,
                         offset: scala.Int,
                         v: SimplifiedAst.Expression) extends SimplifiedAst.StoreExpression {
      val mask = 0x1L
    }

    /**
      * An AST node representing a value (of type Int8) to be stored into an Int64.
      *
      * @param e      the expression, returning an Int64, that the value is stored into.
      * @param offset the offset (in bits) from the least significant bit that the value is stored into.
      * @param v      the value to be stored.
      */
    case class StoreInt8(e: SimplifiedAst.Expression,
                         offset: scala.Int,
                         v: SimplifiedAst.Expression) extends SimplifiedAst.StoreExpression {
      val mask = 0xFFL
    }

    /**
      * An AST node representing a value (of type Int16) to be stored into an Int64.
      *
      * @param e      the expression, returning an Int64, that the value is stored into.
      * @param offset the offset (in bits) from the least significant bit that the value is stored into.
      * @param v      the value to be stored.
      */
    case class StoreInt16(e: SimplifiedAst.Expression,
                          offset: scala.Int,
                          v: SimplifiedAst.Expression) extends SimplifiedAst.StoreExpression {
      val mask = 0xFFFFL
    }

    /**
      * An AST node representing a value (of type Int32) to be stored into an Int64.
      *
      * @param e      the expression, returning an Int64, that the value is stored into.
      * @param offset the offset (in bits) from the least significant bit that the value is stored into.
      * @param v      the value to be stored.
      */
    case class StoreInt32(e: SimplifiedAst.Expression,
                          offset: scala.Int,
                          v: SimplifiedAst.Expression) extends SimplifiedAst.StoreExpression {
      val mask = 0xFFFFFFFFL
    }

    /**
      * A typed AST node representing a local variable expression (i.e. a parameter or let-bound variable).
      *
      * @param ident  the name of the variable.
      * @param offset the (0-based) index of the variable.
      * @param tpe    the type of the variable.
      * @param loc    the source location of the variable.
      */
    case class Var(ident: Name.Ident,
                   offset: scala.Int,
                   tpe: Type,
                   loc: SourceLocation) extends SimplifiedAst.Expression {
      override def toString: String = ident.name
    }

    /**
      * A typed AST node representing a closure variable expression that must be looked up from the closure environment.
      *
      * @param env  the name of the closure environment variable.
      * @param name the name of the closure variable.
      * @param tpe  the type of the variable.
      * @param loc  the source location of the variable.
      */
    case class ClosureVar(env: Name.Ident,
                          name: Name.Ident,
                          tpe: Type,
                          loc: SourceLocation) extends SimplifiedAst.Expression

    /**
      * A typed AST node representing a reference to a top-level definition.
      *
      * @param name the name of the reference.
      * @param tpe  the type of the reference.
      * @param loc  the source location of the reference.
      */
    case class Ref(name: Symbol.Resolved, tpe: Type, loc: SourceLocation) extends SimplifiedAst.Expression {
      override def toString: String = "Ref(" + name.fqn + ")"
    }

    /**
<<<<<<< HEAD
      * A typed AST node representing a lambda function. A later phase/pass lifts these lambda functions to top-level
      * definitions.
=======
      * A typed AST node representing a lambda function.
      *
      * A later phase/pass lifts these lambda functions to top-level definitions,
      * thus they no longer exist after lambda lifting.
      *
      * During closure conversion, we determine if the lambda contains free variables. If it does, we set the lambda's
      * `envVar`, which will be added as an additional parameter during lambda lifting. Then, during run time, the
      * values of the free variables can be obtained via lookup through `envVar`.
>>>>>>> a245ee39
      *
      * @param args the formal arguments to the lambda.
      * @param body the body expression of the lambda.
      * @param tpe  the type of the lambda.
      * @param loc  the source location of the lambda.
      */
    case class Lambda(args: List[SimplifiedAst.FormalArg],
                      body: SimplifiedAst.Expression,
                      tpe: Type.Lambda,
                      loc: SourceLocation) extends SimplifiedAst.Expression {
      var envVar: Option[Name.Ident] = None
      override def toString: String = "λ(" + args.map(_.tpe).mkString(", ") + ") " + body
    }

    case class Hook(hook: Ast.Hook, tpe: Type, loc: SourceLocation) extends SimplifiedAst.Expression

    /**
<<<<<<< HEAD
      * A typed AST node representing the creation of a closure. At compile time, a unique `envVar` is created and
      * `freeVars` is computed. The free variables are bound at run time.
=======
      * A typed AST node representing the creation of a closure.
      *
      * MkClosure nodes are created during closure conversion, replacing Lambda nodes. Then, during lambda lifting,
      * MkClosure is replaced with MkClosureRef
>>>>>>> a245ee39
      *
      * @param lambda   the lambda associated with the closure.
      * @param envVar   the name of the closure environment variable.
      * @param freeVars the cached set of free variables occurring within the lambda expression.
      * @param tpe      the type of the closure.
      * @param loc      the source location of the lambda.
      */
    case class MkClosure(lambda: SimplifiedAst.Expression.Lambda,
                         envVar: Name.Ident,
                         freeVars: Set[Name.Ident],
                         tpe: Type.Lambda,
                         loc: SourceLocation) extends SimplifiedAst.Expression

    /**
<<<<<<< HEAD
      * A typed AST node representing the creation of a closure, with the lambda lifted and replaced by a ref. At
      * compile time, a unique `envVar` is created and `freeVars` is computed. The free variables are bound at run time.
=======
      * A typed AST node representing the creation of a closure, with the lambda lifted and replaced by a ref.
      *
      * At compile time, a unique `envVar` is created and `freeVars` is computed.
      * The free variables are bound at run time.
      *
      * MkClosureRef nodes may be created during closure conversion, but most of them are created during lambda lifting,
      * to replace MkClosure nodes.
>>>>>>> a245ee39
      *
      * @param ref      the reference to the lambda associated with the closure.
      * @param envVar   the name of the closure environment variable.
      * @param freeVars the cached set of free variables occurring within the lambda expression.
      * @param tpe      the type of the closure.
      * @param loc      the source location of the lambda.
      */
    case class MkClosureRef(ref: SimplifiedAst.Expression.Ref,
                            envVar: Name.Ident,
                            freeVars: Set[Name.Ident],
                            tpe: Type.Lambda,
                            loc: SourceLocation) extends SimplifiedAst.Expression

    /**
      * A typed AST node representing a function call.
      *
      * @param name the name of the function being called.
      * @param args the function arguments.
      * @param tpe  the return type of the function.
      * @param loc  the source location of the expression.
      */
    case class ApplyRef(name: Symbol.Resolved,
                        args: List[SimplifiedAst.Expression],
                        tpe: Type,
                        loc: SourceLocation) extends SimplifiedAst.Expression

    /**
      * A typed AST node representing a function call.
      *
      * @param exp  the function being called.
      * @param args the function arguments.
      * @param tpe  the return type of the function.
      * @param loc  the source location of the expression.
      */
    case class Apply(exp: SimplifiedAst.Expression,
                     args: List[SimplifiedAst.Expression],
                     tpe: Type,
                     loc: SourceLocation) extends SimplifiedAst.Expression {
      override def toString: String = "Apply(" + exp + ", [" + args.mkString(",") + "])"
    }

    /**
      * A typed AST node representing a unary expression.
      *
      * @param op  the unary operator.
      * @param exp the expression.
      * @param tpe the type of the expression.
      * @param loc the source location of the expression.
      */
    case class Unary(op: UnaryOperator,
                     exp: SimplifiedAst.Expression,
                     tpe: Type,
                     loc: SourceLocation) extends SimplifiedAst.Expression {
      override def toString: String = "Unary(" + op + ", " + exp + ")"
    }

    /**
      * A typed AST node representing a binary expression.
      *
      * @param op   the binary operator.
      * @param exp1 the left expression.
      * @param exp2 the right expression.
      * @param tpe  the type of the expression.
      * @param loc  the source location of the expression.
      */
    case class Binary(op: BinaryOperator,
                      exp1: SimplifiedAst.Expression,
                      exp2: SimplifiedAst.Expression,
                      tpe: Type,
                      loc: SourceLocation) extends SimplifiedAst.Expression {
      override def toString: String = "Binary(" + op + ", " + exp1 + ", " + exp2 + ")"
    }

    /**
      * A typed AST node representing an if-then-else expression.
      *
      * @param exp1 the conditional expression.
      * @param exp2 the consequent expression.
      * @param exp3 the alternative expression.
      * @param tpe  the type of the consequent and alternative expression.
      * @param loc  the source location of the expression.
      */
    case class IfThenElse(exp1: SimplifiedAst.Expression,
                          exp2: SimplifiedAst.Expression,
                          exp3: SimplifiedAst.Expression,
                          tpe: Type,
                          loc: SourceLocation) extends SimplifiedAst.Expression {
      // TODO: Built infrastructure for this.
      // type invariants.
      assert(exp1.tpe == Type.Bool, s"Expected Type.Bool but got '${exp1.tpe}'.")
      assert(exp2.tpe == exp3.tpe, s"Expected equal types, but got '${exp1.tpe}' and '${exp2.tpe}'.")

      override def toString: String = "IfThenElse(" + exp1 + ", " + exp2 + ", " + exp3 + ")"
    }

    /**
      * A typed AST node representing a let expression.
      *
      * @param ident  the name of the bound variable.
      * @param offset the (0-based) index of the bound variable.
      * @param exp1   the value of the bound variable.
      * @param exp2   the body expression in which the bound variable is visible.
      * @param tpe    the type of the expression (which is equivalent to the type of the body expression).
      * @param loc    the source location of the expression.
      */
    case class Let(ident: Name.Ident,
                   offset: scala.Int,
                   exp1: SimplifiedAst.Expression,
                   exp2: SimplifiedAst.Expression,
                   tpe: Type,
                   loc: SourceLocation) extends SimplifiedAst.Expression {
      override def toString: String = "Let(" + ident.name + " = " + exp1 + " in " + exp2 + ")"
    }

    /**
      * A typed AST node representing a check-tag expression, i.e. check if the tag expression matches the given tag
      * identifier.
      *
      * @param tag the tag identifier.
      * @param exp the tag expression to check.
      * @param loc the source location of the expression.
      */
    case class CheckTag(tag: Name.Ident,
                        exp: SimplifiedAst.Expression,
                        loc: SourceLocation) extends SimplifiedAst.Expression {
      final val tpe: Type = Type.Bool

      assert(exp.tpe.isInstanceOf[Type.Enum], s"CheckTag expects an expression if Type.Enum, but got '${exp.tpe}'.")

      override def toString: String = "CheckTag(" + tag.name + ", " + exp + ")"
    }

    /**
      * A typed AST node representing a dereference of the inner value of a tag, i.e. destruct a tag.
      *
      * @param tag the tag identifier.
      * @param exp the tag expression to destruct.
      * @param tpe the type of the inner tag value.
      * @param loc the source location of the expression.
      */
    case class GetTagValue(tag: Name.Ident,
                           exp: SimplifiedAst.Expression,
                           tpe: Type,
                           loc: SourceLocation) extends SimplifiedAst.Expression {

      assert(exp.tpe.isInstanceOf[Type.Enum], s"GetTagValue expects an expression of Type.Enum, but got '${exp.tpe}'.")
      assert(exp.tpe.asInstanceOf[Type.Enum].cases(tag.name).tpe == tpe, s"GetTagValue type mismatch.")

      // TODO: Remove once bug is fixed.
      exp match {
        case Tag(_, tag1, exp1, _, _) =>
          assert(tag.name == tag1.name)
          assert(tpe == exp1.tpe)
        case _ => // nop
      }

      override def toString: String = "GetTagValue(" + tag.name + ", " + exp + ")"
    }

    /**
      * A typed AST node representing a tagged expression.
      *
      * @param enum the name of the enum.
      * @param tag  the name of the tag.
      * @param exp  the expression.
      * @param tpe  the type of the expression.
      * @param loc  The source location of the tag.
      */
    case class Tag(enum: Symbol.Resolved,
                   tag: Name.Ident,
                   exp: SimplifiedAst.Expression,
                   tpe: Type.Enum,
                   loc: SourceLocation) extends SimplifiedAst.Expression {
      override def toString: String = {
        val inner = exp match {
          case Expression.Unit => ""
          case _ => s"($exp)"
        }
        tag.name + inner
      }
    }

    /**
      * A typed AST node representing an index into a tuple, i.e. destruct a tuple.
      *
      * @param base   the tuple expression to index into.
      * @param offset the (0-based) offset of the tuple.
      * @param tpe    the type of the expression.
      * @param loc    the source location of the tuple.
      */
    case class GetTupleIndex(base: SimplifiedAst.Expression,
                             offset: scala.Int,
                             tpe: Type,
                             loc: SourceLocation) extends SimplifiedAst.Expression {

      assert(base.tpe.isInstanceOf[Type.Tuple], s"GetTupleIndex expects an expression of Type.Tuple, but got '${base.tpe}'.")

      override def toString: String = base + "[" + offset + "]"
    }

    /**
      * A typed AST node representing a tuple expression.
      *
      * @param elms the elements of the tuple.
      * @param tpe  the type of the tuple.
      * @param loc  the source location of the tuple.
      */
    case class Tuple(elms: List[SimplifiedAst.Expression],
                     tpe: Type.Tuple,
                     loc: SourceLocation) extends SimplifiedAst.Expression {
      override def toString: String = "(" + elms.mkString(", ") + ")"
    }

    case class CheckNil(exp: SimplifiedAst.Expression, loc: SourceLocation) extends SimplifiedAst.Expression {
      final val tpe: Type = Type.Bool
    }

    case class CheckCons(exp: SimplifiedAst.Expression, loc: SourceLocation) extends SimplifiedAst.Expression {
      final val tpe: Type = Type.Bool
    }

    case class FSet(elms: List[SimplifiedAst.Expression],
                    tpe: Type.FSet,
                    loc: SourceLocation) extends SimplifiedAst.Expression

<<<<<<< HEAD
    case class Existential(params: List[Ast.FormalParam], exp: SimplifiedAst.Expression, loc: SourceLocation) extends SimplifiedAst.Expression {
      def tpe: Type = Type.Bool
    }

    case class Universal(params: List[Ast.FormalParam], exp: SimplifiedAst.Expression, loc: SourceLocation) extends SimplifiedAst.Expression {
      def tpe: Type = Type.Bool
    }

=======
>>>>>>> a245ee39
    /**
      * A typed AST node representing an error.
      *
      * @param tpe the type of the error.
      * @param loc the source location of the error.
      */
    case class UserError(tpe: Type, loc: SourceLocation) extends SimplifiedAst.Expression {
      override def toString: String = "Error"
    }

    /**
      * A typed AST node representing a match error.
      *
      * @param tpe the type of the error.
      * @param loc the source location of the error.
      */
    case class MatchError(tpe: Type, loc: SourceLocation) extends SimplifiedAst.Expression {
      override def toString: String = "MatchError"
    }

    /**
      * A typed AST node representing a switch error.
      *
      * @param tpe the type of the error.
      * @param loc the source location of the error.
      */
    case class SwitchError(tpe: Type, loc: SourceLocation) extends SimplifiedAst.Expression {
      override def toString: String = "SwitchError"
    }

  }

  sealed trait Predicate extends SimplifiedAst {
    def tpe: Type

    def loc: SourceLocation
  }

  object Predicate {

    sealed trait Head extends SimplifiedAst.Predicate

    object Head {

      case class Table(sym: Symbol.TableSym,
                       terms: List[SimplifiedAst.Term.Head],
                       tpe: Type.Predicate,
                       loc: SourceLocation) extends SimplifiedAst.Predicate.Head

    }

    sealed trait Body extends SimplifiedAst.Predicate

    object Body {

      case class Table(sym: Symbol.TableSym,
                       terms: List[SimplifiedAst.Term.Body],
                       tpe: Type.Predicate,
                       loc: SourceLocation) extends SimplifiedAst.Predicate.Body

      case class ApplyFilter(name: Symbol.Resolved,
                             terms: List[SimplifiedAst.Term.Body],
                             tpe: Type.Lambda,
                             loc: SourceLocation) extends SimplifiedAst.Predicate.Body

      case class ApplyHookFilter(hook: Ast.Hook,
                                 terms: List[SimplifiedAst.Term.Body],
                                 tpe: Type.Lambda,
                                 loc: SourceLocation) extends SimplifiedAst.Predicate.Body

      case class NotEqual(ident1: Name.Ident,
                          ident2: Name.Ident,
                          tpe: Type,
                          loc: SourceLocation) extends SimplifiedAst.Predicate.Body

      case class Loop(ident: Name.Ident,
                      term: SimplifiedAst.Term.Head,
                      tpe: Type,
                      loc: SourceLocation) extends SimplifiedAst.Predicate.Body

    }

  }

  object Term {

    sealed trait Head extends SimplifiedAst {
      def tpe: Type

      def loc: SourceLocation
    }

    object Head {

      case class Var(ident: Name.Ident, tpe: Type, loc: SourceLocation) extends SimplifiedAst.Term.Head

      // TODO: Lambda lift?
      case class Exp(literal: SimplifiedAst.Expression, tpe: Type, loc: SourceLocation) extends SimplifiedAst.Term.Head

      // TODO: Can we get rid of this?
      case class Apply(name: Symbol.Resolved,
                       args: List[SimplifiedAst.Term.Head],
                       tpe: Type,
                       loc: SourceLocation) extends SimplifiedAst.Term.Head {

      }

      case class ApplyHook(hook: Ast.Hook,
                           args: List[SimplifiedAst.Term.Head],
                           tpe: Type,
                           loc: SourceLocation) extends SimplifiedAst.Term.Head

    }

    sealed trait Body extends SimplifiedAst {
      def tpe: Type

      def loc: SourceLocation
    }

    object Body {

      case class Wildcard(tpe: Type, loc: SourceLocation) extends SimplifiedAst.Term.Body

      case class Var(ident: Name.Ident, v: scala.Int, tpe: Type, loc: SourceLocation) extends SimplifiedAst.Term.Body

      // TODO: Lambda lift?
      case class Exp(e: SimplifiedAst.Expression, tpe: Type, loc: SourceLocation) extends SimplifiedAst.Term.Body

    }

  }

  case class Attribute(ident: Name.Ident, tpe: Type) extends SimplifiedAst

  case class FormalArg(ident: Name.Ident, tpe: Type) extends SimplifiedAst

  case class Property(law: Law, exp: SimplifiedAst.Expression, loc: SourceLocation) extends SimplifiedAst

}<|MERGE_RESOLUTION|>--- conflicted
+++ resolved
@@ -304,10 +304,6 @@
     }
 
     /**
-<<<<<<< HEAD
-      * A typed AST node representing a lambda function. A later phase/pass lifts these lambda functions to top-level
-      * definitions.
-=======
       * A typed AST node representing a lambda function.
       *
       * A later phase/pass lifts these lambda functions to top-level definitions,
@@ -316,7 +312,6 @@
       * During closure conversion, we determine if the lambda contains free variables. If it does, we set the lambda's
       * `envVar`, which will be added as an additional parameter during lambda lifting. Then, during run time, the
       * values of the free variables can be obtained via lookup through `envVar`.
->>>>>>> a245ee39
       *
       * @param args the formal arguments to the lambda.
       * @param body the body expression of the lambda.
@@ -334,15 +329,10 @@
     case class Hook(hook: Ast.Hook, tpe: Type, loc: SourceLocation) extends SimplifiedAst.Expression
 
     /**
-<<<<<<< HEAD
-      * A typed AST node representing the creation of a closure. At compile time, a unique `envVar` is created and
-      * `freeVars` is computed. The free variables are bound at run time.
-=======
       * A typed AST node representing the creation of a closure.
       *
       * MkClosure nodes are created during closure conversion, replacing Lambda nodes. Then, during lambda lifting,
       * MkClosure is replaced with MkClosureRef
->>>>>>> a245ee39
       *
       * @param lambda   the lambda associated with the closure.
       * @param envVar   the name of the closure environment variable.
@@ -357,10 +347,6 @@
                          loc: SourceLocation) extends SimplifiedAst.Expression
 
     /**
-<<<<<<< HEAD
-      * A typed AST node representing the creation of a closure, with the lambda lifted and replaced by a ref. At
-      * compile time, a unique `envVar` is created and `freeVars` is computed. The free variables are bound at run time.
-=======
       * A typed AST node representing the creation of a closure, with the lambda lifted and replaced by a ref.
       *
       * At compile time, a unique `envVar` is created and `freeVars` is computed.
@@ -368,7 +354,6 @@
       *
       * MkClosureRef nodes may be created during closure conversion, but most of them are created during lambda lifting,
       * to replace MkClosure nodes.
->>>>>>> a245ee39
       *
       * @param ref      the reference to the lambda associated with the closure.
       * @param envVar   the name of the closure environment variable.
@@ -594,7 +579,6 @@
                     tpe: Type.FSet,
                     loc: SourceLocation) extends SimplifiedAst.Expression
 
-<<<<<<< HEAD
     case class Existential(params: List[Ast.FormalParam], exp: SimplifiedAst.Expression, loc: SourceLocation) extends SimplifiedAst.Expression {
       def tpe: Type = Type.Bool
     }
@@ -603,8 +587,6 @@
       def tpe: Type = Type.Bool
     }
 
-=======
->>>>>>> a245ee39
     /**
       * A typed AST node representing an error.
       *
