--- conflicted
+++ resolved
@@ -872,27 +872,11 @@
     def resolve(wast: Type, namespace: List[String], syms: SymbolTable): Validation[Type, ResolverError] = {
       def visit(wast: Type): Validation[Type, ResolverError] = wast match {
         case Type.Unit => Type.Unit.toSuccess
-<<<<<<< HEAD
-        case Type.Unresolved(name) => name.parts match {
-          case Seq("Bool") => Type.Bool.toSuccess
-          case Seq("Char") => Type.Char.toSuccess
-          case Seq("Float") => Type.Float64.toSuccess
-          case Seq("Float32") => Type.Float32.toSuccess
-          case Seq("Float64") => Type.Float64.toSuccess
-          case Seq("Int") => Type.Int32.toSuccess
-          case Seq("Int8") => Type.Int8.toSuccess
-          case Seq("Int16") => Type.Int16.toSuccess
-          case Seq("Int32") => Type.Int32.toSuccess
-          case Seq("Int64") => Type.Int64.toSuccess
-          case Seq("Prop") => Type.Prop.toSuccess
-          case Seq("Native") => Type.Native.toSuccess
-          case Seq("Str") => Type.Str.toSuccess
-=======
         case Type.Unresolved(name) => name.ident.name match {
           case "Unit" => Type.Unit.toSuccess
           case "Bool" => Type.Bool.toSuccess
           case "Char" => Type.Char.toSuccess
-          case "Float" => Type.Float32.toSuccess
+          case "Float" => Type.Float64.toSuccess
           case "Float32" => Type.Float32.toSuccess
           case "Float64" => Type.Float64.toSuccess
           case "Int" => Type.Int32.toSuccess
@@ -903,7 +887,6 @@
           case "Prop" => Type.Prop.toSuccess
           case "Native" => Type.Native.toSuccess
           case "Str" => Type.Str.toSuccess
->>>>>>> 336ff2ad
           case _ => syms.lookupType(name, namespace) flatMap (tpe => visit(tpe))
         }
         case Type.Tag(_, tagName, tpe) =>
