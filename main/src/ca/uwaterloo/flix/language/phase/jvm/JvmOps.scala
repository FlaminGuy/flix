/*
 * Copyright 2017 Magnus Madsen
 *
 * Licensed under the Apache License, Version 2.0 (the "License");
 * you may not use this file except in compliance with the License.
 * You may obtain a copy of the License at
 *
 *   http://www.apache.org/licenses/LICENSE-2.0
 *
 * Unless required by applicable law or agreed to in writing, software
 * distributed under the License is distributed on an "AS IS" BASIS,
 * WITHOUT WARRANTIES OR CONDITIONS OF ANY KIND, either express or implied.
 * See the License for the specific language governing permissions and
 * limitations under the License.
 */

package ca.uwaterloo.flix.language.phase.jvm

import java.nio.file.{Files, LinkOption, Path}

import ca.uwaterloo.flix.api.Flix
import ca.uwaterloo.flix.language.ast.ExecutableAst.{Case, Expression, Root}
import ca.uwaterloo.flix.language.ast.{Symbol, Type}
import ca.uwaterloo.flix.language.phase.Unification
import ca.uwaterloo.flix.util.InternalCompilerException
import org.objectweb.asm.ClassWriter
import org.objectweb.asm.Opcodes._

object JvmOps {

  // TODO: Sort functions.

  /**
    * The root package name.
    */
  val RootPackage: List[String] = Nil

  /**
    * Version of Jave
    */
  val JavaVersion = V1_8


  /**
    * Returns the given Flix type `tpe` as JVM type.
    *
    * For example, if the type is:
    *
    * Bool                  =>      Boolean
    * Char                  =>      Char
    * Option[Int]           =>      Option$Int
    * Result[Bool, Int]     =>      Result$Bool$Int
    * Int -> Bool           =>      Fn1$Int$Bool
    * (Int, Int) -> Bool    =>      Fn2$Int$Int$Bool
    */
  def getJvmType(tpe: Type)(implicit root: Root, flix: Flix): JvmType = {
    // Retrieve the type constructor.
    val base = tpe.typeConstructor

    // Retrieve the type arguments.
    val args = tpe.typeArguments

    // Match on the type constructor.
    base match {
      case Type.Unit => JvmType.Reference(JvmName(List("ca", "uwaterloo", "flix", "api"), "Unit"))
      case Type.Bool => JvmType.PrimBool
      case Type.Char => JvmType.PrimChar
      case Type.Float32 => JvmType.PrimFloat
      case Type.Float64 => JvmType.PrimDouble
      case Type.Int8 => JvmType.PrimByte
      case Type.Int16 => JvmType.PrimShort
      case Type.Int32 => JvmType.PrimInt
      case Type.Int64 => JvmType.PrimLong
      case Type.BigInt => JvmType.BigInteger
      case Type.Str => JvmType.String
      case Type.Native => JvmType.Object
      case Type.Ref => getCellClassType(tpe)
      case Type.Arrow(l) => getFunctionInterfaceType(tpe)
      case Type.Tuple(l) => getTupleInterfaceType(tpe)
      case Type.Enum(sym, kind) => getEnumInterfaceType(tpe)
      case _ => throw InternalCompilerException(s"Unexpected type: '$tpe'.")
    }
  }

  /**
    * Returns the result type of the given type `tpe`.
    *
    * NB: The given type `tpe` must be an arrow type.
    */
  def getResultType(tpe: Type)(implicit root: Root, flix: Flix): JvmType = {
    // Check that the given type is an arrow type.
    if (!tpe.typeConstructor.isArrow)
      throw InternalCompilerException(s"Unexpected type: '$tpe'.")

    // Check that the given type has at least one type argument.
    if (tpe.typeArguments.isEmpty)
      throw InternalCompilerException(s"Unexpected type: '$tpe'.")

    // Return result type is the last type argument.
    getJvmType(tpe.typeArguments.last)
  }

  /**
    * Returns the continuation interface type `Cont$X` for the given type `tpe`.
    *
    * Int -> Int          =>  Cont$Int
    * (Int, Int) -> Int   =>  Cont$Int
    *
    * NB: The given type `tpe` must be an arrow type.
    */
  def getContinuationInterfaceType(tpe: Type)(implicit root: Root, flix: Flix): JvmType.Reference = {
    // Check that the given type is an arrow type.
    if (!tpe.typeConstructor.isArrow)
      throw InternalCompilerException(s"Unexpected type: '$tpe'.")

    // Check that the given type has at least one type argument.
    if (tpe.typeArguments.isEmpty)
      throw InternalCompilerException(s"Unexpected type: '$tpe'.")

    // The return type is the last type argument.
    val returnType = tpe.typeArguments.last

    // The JVM name is of the form Cont$ErasedType
    val name = "Cont$" + stringify(getErasedType(returnType))

    // The type resides in the root package.
    JvmType.Reference(JvmName(RootPackage, name))
  }

  /**
<<<<<<< HEAD
    * Returns the reference to a Namespace class
    */
  def getNamespaceType(prefix: List[String]): JvmType.Reference = {
    JvmType.Reference(JvmName(JvmOps.RootPackage ++ prefix, "Namespace"))
  }

  /**
    * Returns the function type `FnX$Y$Z` for the given type `tpe`.
=======
    * Returns the function interface type `FnX$Y$Z` for the given type `tpe`.
    *
    * For example:
    *
    * Int -> Int          =>  Fn2$Int$Int
    * (Int, Int) -> Int   =>  Fn3$Int$Int$Int
>>>>>>> 56a33ef4
    *
    * NB: The given type `tpe` must be an arrow type.
    */
  def getFunctionInterfaceType(tpe: Type)(implicit root: Root, flix: Flix): JvmType.Reference = {
    // Check that the given type is an arrow type.
    if (!tpe.typeConstructor.isArrow)
      throw InternalCompilerException(s"Unexpected type: '$tpe'.")

    // Check that the given type has at least one type argument.
    if (tpe.typeArguments.isEmpty)
      throw InternalCompilerException(s"Unexpected type: '$tpe'.")

    // Compute the arity of the function interface.
    val arity = tpe.typeArguments.length

    // Compute the stringified erased type of each type argument.
    val args = tpe.typeArguments.map(tpe => stringify(getErasedType(tpe)))

    // The JVM name is of the form FnArity$Arg0$Arg1$Arg2
    val name = "Fn" + arity + "$" + args.mkString("$")

    // The type resides in the root package.
    JvmType.Reference(JvmName(RootPackage, name))
  }

  /**
    * Returns the enum interface type `Enum$X$Y$Z` for the given type `tpe`.
    *
    * For example,
    *
    * Color                 =>      Color
    * Option[Int]           =>      Option$Int
    * Result[Char, Int]     =>      Result$Char$Int
    *
    * NB: The given type `tpe` must be an enum type.
    */
  def getEnumInterfaceType(tpe: Type)(implicit root: Root, flix: Flix): JvmType.Reference = {
    // Check that the given type is an enum type.
    if (!tpe.typeConstructor.isEnum)
      throw InternalCompilerException(s"Unexpected type: '$tpe'.")

    // Retrieve the enum symbol.
    val sym = tpe.typeConstructor.asInstanceOf[Type.Enum].sym

    // Compute the stringified erased type of each type argument.
    val args = tpe.typeArguments.map(tpe => stringify(getErasedType(tpe)))

    // The JVM name is of the form Enum$Arg0$Arg1$Arg2
    val name = if (args.isEmpty) sym.name else sym.name + "$" + args.mkString("$")

    // The enum resides in its namespace package.
    JvmType.Reference(JvmName(sym.namespace, name))
  }

  /**
    * Returns the tag class `Tag$X$Y$Z` for the given tag.
    *
    * For example,
    *
    * None: Option[Int]         =>    None
    * Some: Option[Char]        =>    Some$Char
    * Some: Option[Int]         =>    Some$Int
    * Ok: Result[Bool, Char]    =>    Ok$Bool$Char
    * Err: Result[Bool, Char]   =>    Err$Bool$Char
    */
  // TODO: Can we improve the representation w.r.t. unused type variables?
  def getTagClassType(tag: TagInfo)(implicit root: Root, flix: Flix): JvmType.Reference = {
    // Retrieve the tag name.
    val tagName = tag.tag

    // Retrieve the type arguments.
    val args = tag.tparams

    // The JVM name is of the form Tag$Arg0$Arg1$Arg2
    val name = if (args.isEmpty) tagName else tagName + "$" + args.mkString("$")

    // The tag class resides in its namespace package.
    JvmType.Reference(JvmName(tag.sym.namespace, name))
  }

  /**
    * Returns the tuple interface type `TX$Y$Z` for the given type `tpe`.
    *
    * For example,
    *
    * (Int, Int)              =>    T2$Int$Int
    * (Int, Int, Int)         =>    T3$Int$Int$Int
    * (Bool, Char, Int)       =>    T3$Bool$Char$Int
    *
    * NB: The given type `tpe` must be a tuple type.
    */
  def getTupleInterfaceType(tpe: Type)(implicit root: Root, flix: Flix): JvmType.Reference = {
    // Check that the given type is an tuple type.
    if (!tpe.typeConstructor.isTuple)
      throw InternalCompilerException(s"Unexpected type: '$tpe'.")

    // Check that the given type has at least one type argument.
    if (tpe.typeArguments.isEmpty)
      throw InternalCompilerException(s"Unexpected type: '$tpe'.")

    // Compute the arity of the tuple.
    val arity = tpe.typeArguments.length

    // Compute the stringified erased type of each type argument.
    val args = tpe.typeArguments.map(tpe => stringify(getErasedType(tpe)))

    // The JVM name is of the form TArity$Arg0$Arg1$Arg2
    val name = "T" + arity + "$" + args.mkString("$")

    // The type resides in the root package.
    JvmType.Reference(JvmName(RootPackage, name))
  }

  /**
    * Returns the tuple class type `TupleX$Y$Z` for the given type `tpe`.
    *
    * For example,
    *
    * (Int, Int)              =>    Tuple2$Int$Int
    * (Int, Int, Int)         =>    Tuple3$Int$Int$Int
    * (Bool, Char, Int)       =>    Tuple3$Bool$Char$Int
    * (Bool, List[Int])       =>    Tuple2$Bool$Obj
    * (Bool, (Int, Int))      =>    Tuple2$Bool$Obj
    *
    * NB: The given type `tpe` must be a tuple type.
    */
  def getTupleClassType(tpe: Type)(implicit root: Root, flix: Flix): JvmType.Reference = {
    // Check that the given type is an tuple type.
    if (!tpe.typeConstructor.isArrow)
      throw InternalCompilerException(s"Unexpected type: '$tpe'.")

    // Check that the given type has at least one type argument.
    if (tpe.typeArguments.isEmpty)
      throw InternalCompilerException(s"Unexpected type: '$tpe'.")

    // Compute the arity of the tuple.
    val arity = tpe.typeArguments.length

    // Compute the stringified erased type of each type argument.
    val args = tpe.typeArguments.map(tpe => stringify(getErasedType(tpe)))

    // The JVM name is of the form TupleArity$Arg0$Arg1$Arg2
    val name = "Tuple" + arity + "$" + args.mkString("$")

    // The type resides in the root package.
    JvmType.Reference(JvmName(RootPackage, name))
  }

  /**
    * Returns cell class type for the given type `tpe`.
    *
    * Ref[Bool]              =>    Ref$Bool
    * Ref[List[Int]          =>    Ref$Obj
    *
    * NB: The type must be a reference type.
    */
  def getCellClassType(tpe: Type)(implicit root: Root, flix: Flix): JvmType.Reference = {
    // Check that the given type is an tuple type.
    if (!tpe.typeConstructor.isRef)
      throw InternalCompilerException(s"Unexpected type: '$tpe'.")

    // Check that the given type has at least one type argument.
    if (tpe.typeArguments.isEmpty)
      throw InternalCompilerException(s"Unexpected type: '$tpe'.")

    // Compute the stringified erased type of the argument.
    val arg = stringify(getErasedType(tpe.typeArguments.head))

    // The JVM name is of the form TArity$Arg0$Arg1$Arg2
    val name = "Cell" + "$" + arg

    // The type resides in the ca.uwaterloo.flix.api.cell package.
    JvmType.Reference(JvmName(List("ca.uwaterloo.flix.api.cell"), name))
  }

  /**
    * Returns the function definition class for the given symbol.
    *
    * For example:
    *
    * print         =>  Def$print
    * List.length   =>  List.Def$length
    */
  def getFunctionDefinitionClassType(sym: Symbol.DefnSym)(implicit root: Root, flix: Flix): JvmType.Reference = {
    val pkg = sym.namespace
    val name = "Def$" + sym.name
    JvmType.Reference(JvmName(pkg, name))
  }

  /**
    * Returns the namespace type for the given namespace `ns`.
    *
    * For example:
    *
    * <root>      =>  Ns
    * Foo         =>  Foo.Ns
    * Foo.Bar     =>  Foo.Bar.Ns
    * Foo.Bar.Baz =>  Foo.Bar.Baz.Ns
    */
  def getNamespaceClassType(ns: NamespaceInfo)(implicit root: Root, flix: Flix): JvmType.Reference = {
    val pkg = ns.ns
    val name = "Ns"
    JvmType.Reference(JvmName(pkg, name))
  }

  /**
    * Returns the erased JvmType of the given Flix type `tpe`.
    *
    * Every primitive type is mapped to itself and every other type is mapped to Object.
    */
  def getErasedType(tpe: Type)(implicit root: Root, flix: Flix): JvmType = tpe match {
    case Type.Bool => JvmType.PrimBool
    case Type.Char => JvmType.PrimChar
    case Type.Float32 => JvmType.PrimFloat
    case Type.Float64 => JvmType.PrimDouble
    case Type.Int8 => JvmType.PrimByte
    case Type.Int16 => JvmType.PrimShort
    case Type.Int32 => JvmType.PrimInt
    case Type.Int64 => JvmType.PrimLong
    case _ => JvmType.Object
  }

  /**
    * Returns the descriptor of a method take takes the given `argumentTypes` and returns the given `resultType`.
    */
  def getMethodDescriptor(argumentTypes: List[JvmType], resultType: JvmType): String =
    ??? // TODO: Ramin

  /**
    * Returns stringified name of the given JvmType `tpe`.
    *
    * The stringified name is short hand used for generation of interface and class names.
    */
  def stringify(tpe: JvmType): String = tpe match {
    case JvmType.Void => "Void"
    case JvmType.PrimBool => "Bool"
    case JvmType.PrimChar => "Char"
    case JvmType.PrimFloat => "Float32"
    case JvmType.PrimDouble => "Float64"
    case JvmType.PrimByte => "Int8"
    case JvmType.PrimShort => "Int16"
    case JvmType.PrimInt => "Int32"
    case JvmType.PrimLong => "Int64"
    case JvmType.Reference(jvmName) => "Obj"
  }

  /**
    * Returns the set of namespaces in the given AST `root`.
    */
  def namespacesOf(root: Root): Set[NamespaceInfo] = {
    // Group every symbol by namespace.
    root.defs.groupBy(_._1.namespace).map {
      case (ns, defs) => NamespaceInfo(ns, defs)
    }.toSet
  }

  /**
    * Returns the set of tags in the given AST `root`.
    */
  def tagsOf(root: Root): Set[TagInfo] = {
    /**
      * Returns the set of tags associated with the given type.
      */
    def visitType(tpe: Type): Set[TagInfo] = {
      // Return the empty set if the type is not an enum.
      if (!tpe.isEnum) {
        return Set.empty
      }

      // Retrieve the enum symbol and type arguments.
      val enumType = tpe.typeConstructor.asInstanceOf[Type.Enum]
      val args = tpe.typeArguments

      // Retrieve the enum.
      val enum = root.enums(enumType.sym)

      // Compute the tag info.
      enum.cases.foldLeft(Set.empty[TagInfo]) {
        case (sacc, (_, Case(enumSym, tagName, uninstantiatedTagType, loc))) =>
          // TODO: It would be nice if this information could be stored somewhere...
          val subst = Unification.unify(enum.tpe, tpe).get
          val tagType = subst(uninstantiatedTagType)

          sacc + TagInfo(enumSym, tagName.name, args, tpe, tagType)
      }
    }

    typesOf(root).flatMap(visitType)
  }

  /**
    * Returns the set of all instantiated types in the given AST `root`.
    *
    * This include type components. For example, if the program contains
    * the type (Bool, (Char, Int)) this includes the type (Char, Int).
    */
  def typesOf(root: Root): Set[Type] = {
    /**
      * Returns the set of types which occur in the given expression `exp0`.
      */
    def visitExp(exp0: Expression): Set[Type] = exp0 match {
      case Expression.Unit => Set(Type.Unit)
      case Expression.True => Set(Type.Bool)
      case Expression.False => Set(Type.Bool)
      case Expression.Char(lit) => Set(Type.Char)
      case Expression.Float32(lit) => Set(Type.Float32)
      case Expression.Float64(lit) => Set(Type.Float64)
      case Expression.Int8(lit) => Set(Type.Int8)
      case Expression.Int16(lit) => Set(Type.Int16)
      case Expression.Int32(lit) => Set(Type.Int32)
      case Expression.Int64(lit) => Set(Type.Int64)
      case Expression.BigInt(lit) => Set(Type.BigInt)
      case Expression.Str(lit) => Set(Type.Str)
      case Expression.Var(sym, tpe, loc) => Set(tpe)

      case Expression.Closure(sym, freeVars, fnType, tpe, loc) => Set(tpe)

      case Expression.ApplyClo(exp, args, tpe, loc) => args.foldLeft(visitExp(exp) + tpe) {
        case (sacc, e) => sacc ++ visitExp(e)
      }

      case Expression.ApplyDef(sym, args, tpe, loc) => args.foldLeft(Set(tpe)) {
        case (sacc, e) => sacc ++ visitExp(e)
      }

      case Expression.ApplyCloTail(exp, args, tpe, loc) => args.foldLeft(visitExp(exp) + tpe) {
        case (sacc, e) => sacc ++ visitExp(e)
      }

      case Expression.ApplyDefTail(sym, args, tpe, loc) => args.foldLeft(Set(tpe)) {
        case (sacc, e) => sacc ++ visitExp(e)
      }

      case Expression.ApplySelfTail(sym, fparams, args, tpe, loc) => args.foldLeft(Set(tpe)) {
        case (sacc, e) => sacc ++ visitExp(e)
      }

      case Expression.ApplyHook(hook, args, tpe, loc) => args.foldLeft(Set(tpe)) {
        case (sacc, e) => sacc ++ visitExp(e)
      }

      case Expression.Unary(sop, op, exp, tpe, loc) =>
        visitExp(exp) + tpe

      case Expression.Binary(sop, op, exp1, exp2, tpe, loc) =>
        visitExp(exp1) ++ visitExp(exp2) + tpe

      case Expression.IfThenElse(exp1, exp2, exp3, tpe, loc) =>
        visitExp(exp1) ++ visitExp(exp2) ++ visitExp(exp3)

      case Expression.Branch(exp, branches, tpe, loc) => branches.foldLeft(visitExp(exp)) {
        case (sacc, (_, e)) => sacc ++ visitExp(e)
      }
      case Expression.JumpTo(sym, tpe, loc) => Set(tpe)

      case Expression.Let(sym, exp1, exp2, tpe, loc) => visitExp(exp1) ++ visitExp(exp2) + tpe
      case Expression.LetRec(sym, exp1, exp2, tpe, loc) => visitExp(exp1) ++ visitExp(exp2) + tpe

      case Expression.Is(sym, tag, exp, loc) => visitExp(exp)
      case Expression.Tag(sym, tag, exp, tpe, loc) => visitExp(exp) + tpe
      case Expression.Untag(sym, tag, exp, tpe, loc) => visitExp(exp) + tpe

      case Expression.Index(base, offset, tpe, loc) => visitExp(base) + tpe
      case Expression.Tuple(elms, tpe, loc) => elms.foldLeft(Set(tpe)) {
        case (sacc, e) => sacc ++ visitExp(e)
      }

      case Expression.Ref(exp, tpe, loc) => visitExp(exp) + tpe
      case Expression.Deref(exp, tpe, loc) => visitExp(exp) + tpe
      case Expression.Assign(exp1, exp2, tpe, loc) => visitExp(exp1) ++ visitExp(exp2) + tpe

      case Expression.Existential(fparam, exp, loc) => visitExp(exp) + fparam.tpe
      case Expression.Universal(fparam, exp, loc) => visitExp(exp) + fparam.tpe

      case Expression.NativeConstructor(constructor, args, tpe, loc) => args.foldLeft(Set(tpe)) {
        case (sacc, e) => sacc ++ visitExp(e)
      }
      case Expression.NativeField(field, tpe, loc) => Set(tpe)
      case Expression.NativeMethod(method, args, tpe, loc) => args.foldLeft(Set(tpe)) {
        case (sacc, e) => sacc ++ visitExp(e)
      }

      case Expression.UserError(tpe, loc) => Set(tpe)
      case Expression.MatchError(tpe, loc) => Set(tpe)
      case Expression.SwitchError(tpe, loc) => Set(tpe)
    }

    // TODO: Look for types in other places.

    // Visit every definition.
    root.defs.foldLeft(Set.empty[Type]) {
      case (sacc, (_, defn)) => sacc ++ visitExp(defn.exp) + defn.tpe
    }
  }

  /**
    * Returns all the type components of the given type `tpe`.
    *
    * For example, if the given type is `Option[(Bool, Char, Int)]`
    * this returns the set `Bool`, `Char`, `Int`, `(Bool, Char, Int)`, and `Option[(Bool, Char, Int)]`.
    */
  def typesOf(tpe: Type): Set[Type] = ??? // TODO

  /**
    * Returns `true` if the given `path` exists and is a Java Virtual Machine class file.
    */
  def isClassFile(path: Path): Boolean = {
    if (Files.exists(path) && Files.isReadable(path) && Files.isRegularFile(path)) {
      // Read the first four bytes of the file.
      val is = Files.newInputStream(path)
      val b1 = is.read()
      val b2 = is.read()
      val b3 = is.read()
      val b4 = is.read()
      is.close()

      // Check if the four first bytes match CAFE BABE.
      return b1 == 0xCA && b2 == 0xFE && b3 == 0xBA && b4 == 0xBE
    }
    false
  }

  /**
    * Writes the given JVM class `clazz` to a sub path under the given `prefixPath`.
    *
    * For example, if the prefix path is `/tmp/` and the class name is Foo.Bar.Baz
    * then the bytecode is written to the path `/tmp/Foo/Bar/Baz.class` provided
    * that this path either does not exist or is already a JVM class file.
    */
  def writeClass(prefixPath: Path, clazz: JvmClass): Unit = {
    // Compute the absolute path of the class file to write.
    val path = prefixPath.resolve(clazz.name.toPath).toAbsolutePath

    // Create all parent directories (in case they don't exist).
    Files.createDirectories(path.getParent)

    // Check if the file already exists.
    if (Files.exists(path)) {
      // Check that the file is a regular file.
      if (!Files.isRegularFile(path, LinkOption.NOFOLLOW_LINKS)) {
        throw InternalCompilerException(s"Unable to write to non-regular file: '$path'.")
      }

      // Check if the file is writable.
      if (!Files.isWritable(path)) {
        throw InternalCompilerException(s"Unable to write to read-only file: '$path'.")
      }

      // Check that the file is a class file.
      if (!isClassFile(path)) {
        throw InternalCompilerException(s"Refusing to overwrite non-class file: '$path'.")
      }
    }

    // Write the bytecode.
    Files.write(path, clazz.bytecode)
  }

  /**
    * Generates a field for the class with with name `name`, with descriptor `descriptor` using `visitor`. If `isStatic = true`
    * then the field is static, otherwise the field will be non-static.
    * For example calling this method with name = `field01`, descriptor = `I`, isStatic = `false` and isPrivate = `true`
    * creates the following field:
    *
    * private int field01;
    *
    * calling this method with name = `value`, descriptor = `java/lang/Object`, isStatic = `false` and isPrivate = `true`
    * creates the following:
    *
    * private Object value;
    *
    * calling this method with name = `unitInstance`, descriptor = `ca/waterloo/flix/enums/List/object/Nil`, `isStatic = true`
    * and isPrivate = `false` generates the following:
    *
    * public static Nil unitInstance;
    *
    * @param visitor    class visitor
    * @param name       name of the field
    * @param descriptor descriptor of field
    * @param isStatic   if this is true the the field is static
    * @param isPrivate  if this is set then the field is private
    */
  def compileField(visitor: ClassWriter, name: String, descriptor: String, isStatic: Boolean, isPrivate: Boolean): Unit = {
    val visibility =
      if (isPrivate) {
        ACC_PRIVATE
      } else {
        ACC_PUBLIC
      }

    val fieldType =
      if (isStatic) {
        ACC_STATIC
      } else {
        0
      }

    val field = visitor.visitField(visibility + fieldType, name, descriptor, null, null)
    field.visitEnd()
  }

}<|MERGE_RESOLUTION|>--- conflicted
+++ resolved
@@ -128,7 +128,6 @@
   }
 
   /**
-<<<<<<< HEAD
     * Returns the reference to a Namespace class
     */
   def getNamespaceType(prefix: List[String]): JvmType.Reference = {
@@ -136,15 +135,12 @@
   }
 
   /**
-    * Returns the function type `FnX$Y$Z` for the given type `tpe`.
-=======
     * Returns the function interface type `FnX$Y$Z` for the given type `tpe`.
     *
     * For example:
     *
     * Int -> Int          =>  Fn2$Int$Int
     * (Int, Int) -> Int   =>  Fn3$Int$Int$Int
->>>>>>> 56a33ef4
     *
     * NB: The given type `tpe` must be an arrow type.
     */
