--- conflicted
+++ resolved
@@ -55,14 +55,10 @@
     def recursiveGetBoxed(res : AnyRef) : AnyRef = res match {
       case r : Enum if r.isInstanceOf[Tuple] => {
         val boxedEnumField = r.asInstanceOf[Tuple].getBoxedValue().map(recursiveGetBoxed)
-        new Value.Tag(r.getTag, boxedEnumField)
+        new Value.Tag(null, r.getTag, boxedEnumField)
       }
       case r : Enum => {
-<<<<<<< HEAD
-        new Value.Tag(r.getTag, recursiveGetBoxed(r.getBoxedEnumField()))
-=======
-        new Value.Tag(null, r.getTag, recursiveGetBoxed(r.getBoxedValue()))
->>>>>>> b4d4f994
+        new Value.Tag(null, r.getTag, recursiveGetBoxed(r.getBoxedEnumField()))
       }
       case r : Tuple => {
         r.getBoxedValue().map(recursiveGetBoxed)
