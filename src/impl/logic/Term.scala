--- conflicted
+++ resolved
@@ -41,10 +41,7 @@
     case Term.Tuple5(t1, t2, t3, t4, t5) => Term.Tuple5(t1.substitute(x, t), t2.substitute(x, t), t3.substitute(x, t), t4.substitute(x, t), t5.substitute(x, t))
 
     case Term.ScalaFunction(_) => this
-<<<<<<< HEAD
     case Term.Native(_) => this
-=======
->>>>>>> 296d4ce3
   }
 
   /**
@@ -230,17 +227,6 @@
    */
   case class Tuple5(t1: Term, t2: Term, t3: Term, t4: Term, t5: Term) extends Term
 
-<<<<<<< HEAD
-  /**
-   * A native Scala/Java object.
-   */
-  case class Native(obj: Any) extends Term
-
-  /**
-   * A native Scala function.
-   */
-  case class ScalaFunction(fn: (Value => Value)) extends Term
-=======
   case class ScalaFunction(fn: (Value => Value)) extends Term
 
 
@@ -253,5 +239,13 @@
   // case class Apply
   // etc.
 
->>>>>>> 296d4ce3
+  /**
+   * A native Scala/Java object.
+   */
+  case class Native(obj: Any) extends Term
+
+  /**
+   * A native Scala function.
+   */
+  case class ScalaFunction(fn: (Value => Value)) extends Term
 }